--- conflicted
+++ resolved
@@ -128,7 +128,6 @@
                     st.success(msg)
                     st.session_state["prev_llm_model"] = llm_model
 
-<<<<<<< HEAD
         index_prompt = {
             "LLM 对话": "llm_chat",
             "自定义Agent问答": "agent_chat",
@@ -152,11 +151,6 @@
             key="prompt_template_select",
         )
         prompt_template_name = st.session_state.prompt_template_select
-=======
-        temperature = st.slider("Temperature：", 0.0, 1.0, TEMPERATURE, 0.01)
-
-        ## 部分模型可以超过10抡对话
->>>>>>> b8aad555
         history_len = st.number_input("历史对话轮数：", 0, 20, HISTORY_LEN)
 
         def on_kb_change():
@@ -180,11 +174,6 @@
                 ## Bge 模型会超过1
                 score_threshold = st.slider("知识匹配分数阈值：", 0.0, 1.0, float(SCORE_THRESHOLD), 0.01)
 
-<<<<<<< HEAD
-=======
-                # chunk_content = st.checkbox("关联上下文", False, disabled=True)
-                # chunk_size = st.slider("关联长度：", 0, 500, 250, disabled=True)
->>>>>>> b8aad555
         elif dialogue_mode == "搜索引擎问答":
             search_engine_list = api.list_search_engines()
             if DEFAULT_SEARCH_ENGINE in search_engine_list:
