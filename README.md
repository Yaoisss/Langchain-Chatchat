--- conflicted
+++ resolved
@@ -45,14 +45,13 @@
 
 🚩 本项目未涉及微调、训练过程，但可利用微调或训练对本项目效果进行优化。
 
-🌐 [AutoDL 镜像](https://www.codewithgpu.com/i/chatchat-space/Langchain-Chatchat/Langchain-Chatchat) 中 `v8` 版本所使用代码已更新至本项目 `v0.2.4` 版本。
-
-🐳 [Docker 镜像](registry.cn-beijing.aliyuncs.com/chatchat/chatchat:0.2.3)
+🌐 [AutoDL 镜像](https://www.codewithgpu.com/i/chatchat-space/Langchain-Chatchat/Langchain-Chatchat) 中 `v9` 版本所使用代码已更新至本项目 `v0.2.5` 版本。
+🐳 [Docker 镜像](registry.cn-beijing.aliyuncs.com/chatchat/chatchat:0.2.5)
 
 💻 一行命令运行 Docker 🌲：
 
 ```shell
-docker run -d --gpus all -p 80:8501 registry.cn-beijing.aliyuncs.com/chatchat/chatchat:0.2.3
+docker run -d --gpus all -p 80:8501 registry.cn-beijing.aliyuncs.com/chatchat/chatchat:0.2.5
 ```
 
 ---
@@ -61,18 +60,15 @@
 
 想顺利运行本代码，请按照以下的最低要求进行配置：
 + Python版本: >= 3.8.5, < 3.11
-+ Cuda版本: >= 11.7, 且能顺利安装Python
++ Cuda版本: >= 11.7
++ 强烈推荐使用Python3.10，部分Agent功能可能没有完全支持Python3.10以下版本。
 
 如果想要顺利在GPU运行本地模型(int4版本)，你至少需要以下的硬件配置:
 
 + chatglm2-6b & LLaMA-7B  最低显存要求: 7GB   推荐显卡: RTX 3060, RTX 2060
 + LLaMA-13B 最低显存要求: 11GB  推荐显卡: RTX 2060 12GB, RTX3060 12GB, RTX3080, RTXA2000 
 + Qwen-14B-Chat 最低显存要求: 13GB 推荐显卡: RTX 3090
-<<<<<<< HEAD
-+ LLaMA-30B 最低显存要求: 22GB  推荐显卡：RTX A5000,RTX 3090,RTX 4090,RTX 6000,Tesla V100,RTX Tesla P40 
-=======
 + LLaMA-30B 最低显存要求: 22GB  推荐显卡：RTX A5000,RTX 3090,RTX 4090,RTX 6000,Tesla V100,RTX Tesla P40
->>>>>>> d9056a8d
 + LLaMA-65B 最低显存要求: 40GB  推荐显卡：A100,A40,A6000
 
 如果是int8 则显存x1.5 fp16 x2.5的要求
@@ -253,7 +249,7 @@
 
 参见 [开发环境准备](docs/INSTALL.md)。
 
-**请注意：** `0.2.3` 及更新版本的依赖包与 `0.1.x` 版本依赖包可能发生冲突，强烈建议新建环境后重新安装依赖包。
+**请注意：** `0.2.5` 及更新版本的依赖包与 `0.1.x` 版本依赖包可能发生冲突，强烈建议新建环境后重新安装依赖包。
 
 ### 2. 下载模型至本地
 
